# SPDX-FileCopyrightText: Copyright (c) 2025 NVIDIA CORPORATION & AFFILIATES. All rights reserved.
# SPDX-License-Identifier: Apache-2.0
#
# Licensed under the Apache License, Version 2.0 (the "License");
# you may not use this file except in compliance with the License.
# You may obtain a copy of the License at
#
# http://www.apache.org/licenses/LICENSE-2.0
#
# Unless required by applicable law or agreed to in writing, software
# distributed under the License is distributed on an "AS IS" BASIS,
# WITHOUT WARRANTIES OR CONDITIONS OF ANY KIND, either express or implied.
# See the License for the specific language governing permissions and
# limitations under the License.

import os

from hydra.core.config_store import ConfigStore
from megatron.core import parallel_state
from torch.utils.data import DataLoader, DistributedSampler

from cosmos_predict2._src.imaginaire.lazy_config import LazyCall as L
from cosmos_predict2._src.predict2.action.datasets.dataset_local import Dataset_3D

try:
    from cosmos_predict2._src.predict2.action.configs.action_conditioned.experiment.gr00t_customized_gr1 import (
        register_gr00t_customized_gr1_data,
    )
except ImportError:
    register_gr00t_customized_gr1_data = None

# bridge dataset path
<<<<<<< HEAD
if INTERNAL:
    base_path = "/project/cosmos/weichengt/bridge/"
else:
    base_path = "/data/Datasets/converted_droid_dataset"
train_annotation_path = os.path.join(base_path, "annotation")
val_annotation_path = os.path.join(base_path, "annotation")
test_annotation_path = os.path.join(base_path, "annotation")
=======
base_path = "datasets/bridge/"

train_annotation_path = os.path.join(base_path, "annotation/train")
val_annotation_path = os.path.join(base_path, "annotation/val")
test_annotation_path = os.path.join(base_path, "annotation/test")
>>>>>>> 9da52f0e


# experiment for next-frame prediction
bridge_train_dataset = L(Dataset_3D)(
    train_annotation_path=train_annotation_path,
    val_annotation_path=val_annotation_path,
    test_annotation_path=test_annotation_path,
    video_path=base_path,
    fps_downsample_ratio=1,
    num_action_per_chunk=1,
    cam_ids=[0],
    accumulate_action=False,
    video_size=[256, 320],
    val_start_frame_interval=1,
    mode="train",
)
bridge_val_dataset = L(Dataset_3D)(
    train_annotation_path=train_annotation_path,
    val_annotation_path=val_annotation_path,
    test_annotation_path=test_annotation_path,
    video_path=base_path,
    fps_downsample_ratio=1,
    num_action_per_chunk=1,
    cam_ids=[0],
    accumulate_action=False,
    video_size=[256, 320],
    val_start_frame_interval=1,
    mode="val",
)

# experiment for action-sequence video prediction
bridge_13frame_480_640_train_dataset = L(Dataset_3D)(
    train_annotation_path=train_annotation_path,
    val_annotation_path=val_annotation_path,
    test_annotation_path=test_annotation_path,
    video_path=base_path,
    fps_downsample_ratio=1,
    num_action_per_chunk=12,
    cam_ids=[0],
    accumulate_action=False,
    video_size=[480, 640],
    val_start_frame_interval=1,
    mode="train",
)
bridge_13frame_480_640_val_dataset = L(Dataset_3D)(
    train_annotation_path=train_annotation_path,
    val_annotation_path=val_annotation_path,
    test_annotation_path=test_annotation_path,
    video_path=base_path,
    fps_downsample_ratio=1,
    num_action_per_chunk=12,
    cam_ids=[0],
    accumulate_action=False,
    video_size=[480, 640],
    val_start_frame_interval=1,
    mode="val",
)


<<<<<<< HEAD
droid_frame_180_320_train_dataset = L(Dataset_3D)(
    train_annotation_path=train_annotation_path,
    val_annotation_path=val_annotation_path,
    test_annotation_path=test_annotation_path,
    video_path=base_path,
    fps_downsample_ratio=1,
    num_action_per_chunk=12,
    cam_ids=[0, 1, 2],
    accumulate_action=False,
    video_size=[180, 320],
    val_start_frame_interval=1,
    mode="train",
)
droid_frame_180_320_val_dataset = L(Dataset_3D)(
    train_annotation_path=train_annotation_path,
    val_annotation_path=val_annotation_path,
    test_annotation_path=test_annotation_path,
    video_path=base_path,
    fps_downsample_ratio=1,
    num_action_per_chunk=12,
    cam_ids=[0, 1, 2],
    accumulate_action=False,
    video_size=[180, 320],
    val_start_frame_interval=1,
    mode="val",
)
=======
# ------------------------------------------------------------

>>>>>>> 9da52f0e

# create dataloader for each dataset
def get_sampler(dataset):
    return DistributedSampler(
        dataset,
        num_replicas=parallel_state.get_data_parallel_world_size(),
        rank=parallel_state.get_data_parallel_rank(),
        shuffle=True,
        seed=0,
    )


bridge_train_dataloader = L(DataLoader)(
    dataset=bridge_train_dataset,
    sampler=L(get_sampler)(dataset=bridge_train_dataset),
    batch_size=1,
    drop_last=True,
)
bridge_val_dataloader = L(DataLoader)(
    dataset=bridge_val_dataset,
    sampler=L(get_sampler)(dataset=bridge_val_dataset),
    batch_size=1,
    drop_last=True,
)

bridge_13frame_480_640_train_dataloader = L(DataLoader)(
    dataset=bridge_13frame_480_640_train_dataset,
    sampler=L(get_sampler)(dataset=bridge_13frame_480_640_train_dataset),
    batch_size=1,
    drop_last=True,
)
bridge_13frame_480_640_val_dataloader = L(DataLoader)(
    dataset=bridge_13frame_480_640_val_dataset,
    sampler=L(get_sampler)(dataset=bridge_13frame_480_640_val_dataset),
    batch_size=1,
    drop_last=True,
)

droid_frame_180_320_train_dataloader = L(DataLoader)(
    dataset=droid_frame_180_320_train_dataset,
    sampler=L(get_sampler)(dataset=droid_frame_180_320_train_dataset),
    batch_size=1,
    drop_last=True,
)
droid_frame_180_320_val_dataloader = L(DataLoader)(
    dataset=droid_frame_180_320_val_dataset,
    sampler=L(get_sampler)(dataset=droid_frame_180_320_val_dataset),
    batch_size=1,
    drop_last=True,
)

def register_training_and_val_data():
    cs = ConfigStore.instance()
    from cosmos_predict2._src.predict2.configs.common.mock_data import MOCK_DATA_INTERLEAVE_CONFIG

    # Always register mock dataloaders to satisfy defaults when not overridden
    cs.store(
        group="data_train",
        package="dataloader_train",
        name="mock",
        node=MOCK_DATA_INTERLEAVE_CONFIG,
    )
    cs.store(
        group="data_val",
        package="dataloader_val",
        name="mock",
        node=MOCK_DATA_INTERLEAVE_CONFIG,
    )

    cs.store(
        group="data_train",
        package="dataloader_train",
        name="bridge_train",
        node=bridge_train_dataloader,
    )
    cs.store(
        group="data_val",
        package="dataloader_val",
        name="bridge_val",
        node=bridge_val_dataloader,
    )

    # 13 frame 480 640
    cs.store(
        group="data_train",
        package="dataloader_train",
        name="bridge_13frame_480_640_train",
        node=bridge_13frame_480_640_train_dataloader,
    )
    cs.store(
        group="data_val",
        package="dataloader_val",
        name="bridge_13frame_480_640_val",
        node=bridge_13frame_480_640_val_dataloader,
    )

<<<<<<< HEAD
    # droid 180 320
    cs.store(
        group="data_train",
        package="dataloader_train",
        name="droid_frame_180_320_train",
        node=droid_frame_180_320_train_dataloader,
    )
    cs.store(
        group="data_val",
        package="dataloader_val",
        name="droid_frame_180_320_val",
        node=droid_frame_180_320_val_dataloader,
    )
=======
    # Register gr00t_customized_gr1 data
    if register_gr00t_customized_gr1_data is not None:
        register_gr00t_customized_gr1_data()
>>>>>>> 9da52f0e
<|MERGE_RESOLUTION|>--- conflicted
+++ resolved
@@ -30,21 +30,11 @@
     register_gr00t_customized_gr1_data = None
 
 # bridge dataset path
-<<<<<<< HEAD
-if INTERNAL:
-    base_path = "/project/cosmos/weichengt/bridge/"
-else:
-    base_path = "/data/Datasets/converted_droid_dataset"
-train_annotation_path = os.path.join(base_path, "annotation")
-val_annotation_path = os.path.join(base_path, "annotation")
-test_annotation_path = os.path.join(base_path, "annotation")
-=======
+# TODO: Adjust the base_path to your local dataset path
 base_path = "datasets/bridge/"
-
 train_annotation_path = os.path.join(base_path, "annotation/train")
 val_annotation_path = os.path.join(base_path, "annotation/val")
 test_annotation_path = os.path.join(base_path, "annotation/test")
->>>>>>> 9da52f0e
 
 
 # experiment for next-frame prediction
@@ -103,8 +93,6 @@
     mode="val",
 )
 
-
-<<<<<<< HEAD
 droid_frame_180_320_train_dataset = L(Dataset_3D)(
     train_annotation_path=train_annotation_path,
     val_annotation_path=val_annotation_path,
@@ -131,10 +119,6 @@
     val_start_frame_interval=1,
     mode="val",
 )
-=======
-# ------------------------------------------------------------
-
->>>>>>> 9da52f0e
 
 # create dataloader for each dataset
 def get_sampler(dataset):
@@ -231,7 +215,6 @@
         node=bridge_13frame_480_640_val_dataloader,
     )
 
-<<<<<<< HEAD
     # droid 180 320
     cs.store(
         group="data_train",
@@ -245,8 +228,7 @@
         name="droid_frame_180_320_val",
         node=droid_frame_180_320_val_dataloader,
     )
-=======
+
     # Register gr00t_customized_gr1 data
     if register_gr00t_customized_gr1_data is not None:
-        register_gr00t_customized_gr1_data()
->>>>>>> 9da52f0e
+        register_gr00t_customized_gr1_data()